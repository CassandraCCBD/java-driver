--- conflicted
+++ resolved
@@ -84,7 +84,6 @@
                                     }
                                     break;
                                 case DROPPED:
-<<<<<<< HEAD
                                     KeyspaceMetadata keyspace;
                                     switch (scc.target) {
                                         case KEYSPACE:
@@ -96,7 +95,7 @@
                                             session.cluster.manager.metadata.removeKeyspace(scc.keyspace);
                                             break;
                                         case TABLE:
-                                            keyspace = session.cluster.manager.metadata.getKeyspace(scc.keyspace);
+                                            keyspace = session.cluster.manager.metadata.getKeyspaceInternal(scc.keyspace);
                                             if (keyspace == null)
                                                 logger.warn("Received a DROPPED notification for table {}.{}, but this keyspace is unknown in our metadata",
                                                     scc.keyspace, scc.name);
@@ -104,29 +103,13 @@
                                                 keyspace.removeTable(scc.name);
                                             break;
                                         case TYPE:
-                                            keyspace = session.cluster.manager.metadata.getKeyspace(scc.keyspace);
+                                            keyspace = session.cluster.manager.metadata.getKeyspaceInternal(scc.keyspace);
                                             if (keyspace == null)
                                                 logger.warn("Received a DROPPED notification for UDT {}.{}, but this keyspace is unknown in our metadata",
                                                     scc.keyspace, scc.name);
                                             else
                                                 keyspace.removeUserType(scc.name);
                                             break;
-=======
-                                    if (scc.columnFamily.isEmpty()) {
-                                        // If that the one keyspace we are logged in, reset to null (it shouldn't really happen but ...)
-                                        // Note: Actually, Cassandra doesn't do that so we don't either as this could confuse prepared statements.
-                                        // We'll add it back if CASSANDRA-5358 changes that behavior
-                                        //if (scc.keyspace.equals(session.poolsState.keyspace))
-                                        //    session.poolsState.setKeyspace(null);
-                                        session.cluster.manager.metadata.removeKeyspace(scc.keyspace);
-                                    } else {
-                                        KeyspaceMetadata keyspace = session.cluster.manager.metadata.getKeyspaceInternal(scc.keyspace);
-                                        if (keyspace == null)
-                                            logger.warn("Received a DROPPED notification for {}.{}, but this keyspace is unknown in our metadata",
-                                                scc.keyspace, scc.columnFamily);
-                                        else
-                                            keyspace.removeTable(scc.columnFamily);
->>>>>>> 46231450
                                     }
                                     this.setResult(rs);
                                     break;
