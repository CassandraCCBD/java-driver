--- conflicted
+++ resolved
@@ -280,7 +280,7 @@
      * be contacted to set the {@code keyspace}.
      * @throws AuthenticationException if an authentication error occurs while
      * contacting the initial contact points.
-     * @throws InvalidQueryException if the keyspace does not exists.
+     * @throws InvalidQueryException if the keyspace does not exist.
      * @throws IllegalStateException if the Cluster was closed prior to calling
      * this method. This can occur either directly (through {@link #close()} or
      * {@link #closeAsync()}), or as a result of an error while initializing the
@@ -344,11 +344,7 @@
     public ListenableFuture<Session> connectAsync(final String keyspace) {
         checkNotClosed(manager);
         init();
-<<<<<<< HEAD
         final Session session = manager.newSession();
-=======
-        final AsyncInitSession session = manager.newSession();
->>>>>>> 6aec8dcc
         ListenableFuture<Session> sessionInitialized = session.initAsync();
         if (keyspace == null) {
             return sessionInitialized;
@@ -365,11 +361,7 @@
                     session.closeAsync();
                 }
             });
-<<<<<<< HEAD
             return Futures.transform(keyspaceSet, Functions.constant(session));
-=======
-            return Futures.transform(keyspaceSet, Functions.<Session>constant(session));
->>>>>>> 6aec8dcc
         }
     }
 
@@ -429,8 +421,8 @@
      * The cluster metrics.
      *
      * @return the cluster metrics, or {@code null} if metrics collection has
-     * been disabled (that is if {@code cluster.getConfiguration().getMetricsOptions().isEnabled()}
-     * returns {@code false}).
+     * been disabled (that is if {@link Configuration#getMetricsOptions}
+     * returns {@code null}).
      */
     public Metrics getMetrics() {
         checkNotClosed(manager);
@@ -923,7 +915,7 @@
          * this one. However, this can be useful if the Cassandra nodes are behind
          * a router and are not accessed directly. Note that if you are in this
          * situtation (Cassandra nodes are behind a router, not directly accessible),
-         * you almost surely want to provide a specific {@code AddressTranslator}
+         * you almost surely want to provide a specific {@link AddressTranslator}
          * (through {@link #withAddressTranslator}) to translate actual Cassandra node
          * addresses to the addresses the driver should use, otherwise the driver
          * will not be able to auto-detect new nodes (and will generally not function
@@ -1534,11 +1526,7 @@
             return translated == null ? sa : translated;
         }
 
-<<<<<<< HEAD
         private Session newSession() {
-=======
-        private AsyncInitSession newSession() {
->>>>>>> 6aec8dcc
             SessionManager session = new SessionManager(Cluster.this);
             sessions.add(session);
             return session;
