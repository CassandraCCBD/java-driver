--- conflicted
+++ resolved
@@ -825,7 +825,6 @@
 
         private void init() {
 
-<<<<<<< HEAD
             if (!isInit.compareAndSet(false, true))
                 return;
 
@@ -839,21 +838,11 @@
                 // (since the node status is not exposed by C* in the System tables). This
                 // may not be correct.
                 Host host = addHost(address, false);
-                host.setUp();
                 if (host != null) {
+                    host.setUp();
                     for (Host.StateListener listener : listeners)
                         listener.onAdd(host);
                 }
-=======
-            // Note: we mark the initial contact point as UP, because we have no prior
-            // notion of their state and no real way to know until we connect to them
-            // (since the node status is not exposed by C* in the System tables). This
-            // may not be correct.
-            for (InetAddress address : contactPoints) {
-                Host host = addHost(address, false);
-                if (host != null)
-                    host.setUp();
->>>>>>> fd9b29c0
             }
 
             loadBalancingPolicy().init(Cluster.this, metadata.allHosts());
