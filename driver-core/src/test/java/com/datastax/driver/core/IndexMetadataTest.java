/*
 *      Copyright (C) 2012-2015 DataStax Inc.
 *
 *   Licensed under the Apache License, Version 2.0 (the "License");
 *   you may not use this file except in compliance with the License.
 *   You may obtain a copy of the License at
 *
 *      http://www.apache.org/licenses/LICENSE-2.0
 *
 *   Unless required by applicable law or agreed to in writing, software
 *   distributed under the License is distributed on an "AS IS" BASIS,
 *   WITHOUT WARRANTIES OR CONDITIONS OF ANY KIND, either express or implied.
 *   See the License for the specific language governing permissions and
 *   limitations under the License.
 */
package com.datastax.driver.core;

import com.datastax.driver.core.ColumnMetadata.*;
import com.datastax.driver.core.Token.M3PToken;
import com.datastax.driver.core.utils.CassandraVersion;
import com.google.common.collect.ImmutableList;
import com.google.common.collect.ImmutableMap;
import com.google.common.primitives.Ints;
import org.testng.annotations.BeforeClass;
import org.testng.annotations.Test;

import java.nio.ByteBuffer;
import java.util.Collection;
import java.util.List;
import java.util.Map;

import static com.datastax.driver.core.Assertions.assertThat;
import static com.datastax.driver.core.ColumnMetadata.*;
import static com.datastax.driver.core.DataType.*;
import static com.datastax.driver.core.IndexMetadata.Kind.*;

<<<<<<< HEAD
@CassandraVersion(major = 1.2)
public class IndexMetadataTest extends CCMBridge.PerClassSingleNodeCluster {
=======
@CassandraVersion(
        major = 1.2)
public class IndexMetadataTest extends CCMTestsSupport {
>>>>>>> 9300eb71

    /**
     * Column definitions for schema_columns table (legacy pre-3.0 layout).
     */
    private static final ColumnDefinitions legacyColumnDefs = new ColumnDefinitions(new ColumnDefinitions.Definition[]{
            definition(COLUMN_NAME, text()),
            definition(COMPONENT_INDEX, cint()),
            definition(KIND_V2, text()),
            definition(INDEX_NAME, text()),
            definition(INDEX_TYPE, text()),
            definition(VALIDATOR, text()),
            definition(INDEX_OPTIONS, text())
    }, CodecRegistry.DEFAULT_INSTANCE);

    /**
     * Column definitions for indexes table (post-3.0 layout).
     */
    private static final ColumnDefinitions indexColumnDefs = new ColumnDefinitions(new ColumnDefinitions.Definition[]{
            definition(IndexMetadata.NAME, text()),
            definition(IndexMetadata.KIND, text()),
            definition(IndexMetadata.OPTIONS, map(text(), text()))
    }, CodecRegistry.DEFAULT_INSTANCE);

    private static final TypeCodec<Map<String, String>> MAP_CODEC = TypeCodec.map(TypeCodec.varchar(), TypeCodec.varchar());

    private ProtocolVersion protocolVersion;

    @Override
    @BeforeClass(groups = {"short", "long"})
    public void beforeClass() {
        super.beforeClass();
        protocolVersion = cluster.getConfiguration().getProtocolOptions().getProtocolVersion();
    }

    @Override
<<<<<<< HEAD
    protected Collection<String> getTableDefinitions() {
        ImmutableList.Builder<String> builder = ImmutableList.builder();
        builder.add("CREATE TABLE indexing ("
                        + "id int,"
                        + "id2 int,"
                        + "map_values map<text, int>,"
                        + "map_keys map<text, int>,"
                        + "map_entries map<text, int>,"
                        + "map_all map<text, int>,"
                        + "text_column text, "
                        + "\"MixedCaseColumn\" list<text>,"
                        +
                        // Frozen collections was introduced only in C* 2.1.3
                        (cassandraVersion.compareTo(VersionNumber.parse("2.1.3")) >= 0
                                ?
                                ", map_full frozen<map<text, int>>,"
                                        + "set_full frozen<set<text>>,"
                                        + "list_full frozen<list<text>>,"
                                :
                                "")
                        + "PRIMARY KEY (id, id2));"
        );

        return builder.build();
=======
    public Collection<String> createTestFixtures() {
        String createTable = "CREATE TABLE indexing ("
                + "id int primary key,"
                + "map_values map<text, int>,"
                + "map_keys map<text, int>,"
                + "map_entries map<text, int>,"
                + "text_column text"
                +
                // Frozen collections was introduced only in C* 2.1.3
                (ccm.getVersion().compareTo(VersionNumber.parse("2.1.3")) >= 0
                        ?
                        ", map_full frozen<map<text, int>>,"
                                + "set_full frozen<set<text>>,"
                                + "list_full frozen<list<text>>);"
                        :
                        ")");
        return ImmutableList.of(createTable);
>>>>>>> 9300eb71
    }

    @Test(groups = "short")
    public void should_create_metadata_for_simple_index() {
        String createValuesIndex = String.format("CREATE INDEX text_column_index ON %s.indexing (text_column);", keyspace);
        session.execute(createValuesIndex);
        ColumnMetadata column = getColumn("text_column");
        IndexMetadata index = getIndex("text_column_index");
        assertThat(index)
                .hasName("text_column_index")
                .hasParent((TableMetadata) column.getParent())
                .isNotCustomIndex()
                .hasTarget("text_column")
                .hasKind(COMPOSITES)
                .asCqlQuery(createValuesIndex);
        assertThat((TableMetadata) column.getParent()).hasIndex(index);
    }

    @Test(groups = "short")
    @CassandraVersion(major = 2.1, description = "index names with quoted identifiers and collection indexes not supported until 2.1")
    public void should_create_metadata_for_values_index_on_mixed_case_column() {
        // 3.0 assumes the 'values' keyword if index on a collection
        String createValuesIndex = cassandraVersion.getMajor() > 2 ?
                String.format("CREATE INDEX \"MixedCaseIndex\" ON %s.indexing (values(\"MixedCaseColumn\"));", keyspace) :
                String.format("CREATE INDEX \"MixedCaseIndex\" ON %s.indexing (\"MixedCaseColumn\");", keyspace);
        session.execute(createValuesIndex);
        ColumnMetadata column = getColumn("\"MixedCaseColumn\"");
        IndexMetadata index = getIndex("\"MixedCaseIndex\"");
        assertThat(index)
                .hasName("MixedCaseIndex")
                .hasParent((TableMetadata) column.getParent())
                .isNotCustomIndex()
                .hasTarget(cassandraVersion.getMajor() > 2 ? "values(\"MixedCaseColumn\")" : "\"MixedCaseColumn\"")
                .hasKind(COMPOSITES)
                .asCqlQuery(createValuesIndex);
        assertThat((TableMetadata) column.getParent()).hasIndex(index);
    }

    @Test(groups = "short")
    @CassandraVersion(major = 2.1)
    public void should_create_metadata_for_index_on_map_values() {
        // 3.0 assumes the 'values' keyword if index on a collection
        String createValuesIndex = cassandraVersion.getMajor() > 2 ?
                String.format("CREATE INDEX map_values_index ON %s.indexing (values(map_values));", keyspace) :
                String.format("CREATE INDEX map_values_index ON %s.indexing (map_values);", keyspace);
        session.execute(createValuesIndex);
        ColumnMetadata column = getColumn("map_values");
        IndexMetadata index = getIndex("map_values_index");
        assertThat(index)
                .hasName("map_values_index")
                .hasParent((TableMetadata) column.getParent())
                .isNotCustomIndex()
                .hasTarget(cassandraVersion.getMajor() > 2 ? "values(map_values)" : "map_values")
                .hasKind(COMPOSITES)
                .asCqlQuery(createValuesIndex);
        assertThat((TableMetadata) column.getParent()).hasIndex(index);
    }

    @Test(groups = "short")
    @CassandraVersion(major = 2.1)
    public void should_create_metadata_for_index_on_map_keys() {
        String createKeysIndex = String.format("CREATE INDEX map_keys_index ON %s.indexing (keys(map_keys));", keyspace);
        session.execute(createKeysIndex);
        ColumnMetadata column = getColumn("map_keys");
        IndexMetadata index = getIndex("map_keys_index");
        assertThat(index)
                .hasName("map_keys_index")
                .hasParent((TableMetadata) column.getParent())
                .isNotCustomIndex()
                .hasTarget("keys(map_keys)")
                .hasKind(COMPOSITES)
                .asCqlQuery(createKeysIndex);
        assertThat((TableMetadata) column.getParent()).hasIndex(index);
    }

    @Test(groups = "short")
    @CassandraVersion(major = 2.1, minor = 3)
    public void should_create_metadata_for_full_index_on_map() {
        String createFullIndex = String.format("CREATE INDEX map_full_index ON %s.indexing (full(map_full));", keyspace);
        session.execute(createFullIndex);
        ColumnMetadata column = getColumn("map_full");
        IndexMetadata index = getIndex("map_full_index");
        assertThat(index)
                .hasName("map_full_index")
                .hasParent((TableMetadata) column.getParent())
                .isNotCustomIndex()
                .hasTarget("full(map_full)")
                .hasKind(COMPOSITES)
                .asCqlQuery(createFullIndex);
        assertThat((TableMetadata) column.getParent()).hasIndex(index);
    }

    @Test(groups = "short")
    @CassandraVersion(major = 2.1, minor = 3)
    public void should_create_metadata_for_full_index_on_set() {
        String createFullIndex = String.format("CREATE INDEX set_full_index ON %s.indexing (full(set_full));", keyspace);
        session.execute(createFullIndex);
        ColumnMetadata column = getColumn("set_full");
        IndexMetadata index = getIndex("set_full_index");
        assertThat(index)
                .hasName("set_full_index")
                .hasParent((TableMetadata) column.getParent())
                .isNotCustomIndex()
                .hasTarget("full(set_full)")
                .hasKind(COMPOSITES)
                .asCqlQuery(createFullIndex);
        assertThat((TableMetadata) column.getParent()).hasIndex(index);
    }

    @Test(groups = "short")
    @CassandraVersion(major = 2.1, minor = 3)
    public void should_create_metadata_for_full_index_on_list() {
        String createFullIndex = String.format("CREATE INDEX list_full_index ON %s.indexing (full(list_full));", keyspace);
        session.execute(createFullIndex);
        ColumnMetadata column = getColumn("list_full");
        IndexMetadata index = getIndex("list_full_index");
        assertThat(index)
                .hasName("list_full_index")
                .hasParent((TableMetadata) column.getParent())
                .isNotCustomIndex()
                .hasTarget("full(list_full)")
                .hasKind(COMPOSITES)
                .asCqlQuery(createFullIndex);
        assertThat((TableMetadata) column.getParent()).hasIndex(index);
    }

    @Test(groups = "short")
    @CassandraVersion(major = 2.2)
    public void should_create_metadata_for_index_on_map_entries() {
        String createEntriesIndex = String.format("CREATE INDEX map_entries_index ON %s.indexing (entries(map_entries));", keyspace);
        session.execute(createEntriesIndex);
        ColumnMetadata column = getColumn("map_entries");
        IndexMetadata index = getIndex("map_entries_index");
        assertThat(index)
                .hasName("map_entries_index")
                .hasParent((TableMetadata) column.getParent())
                .isNotCustomIndex()
                .hasTarget("entries(map_entries)")
                .hasKind(COMPOSITES)
                .asCqlQuery(createEntriesIndex);
        assertThat((TableMetadata) column.getParent()).hasIndex(index);
    }

    @Test(groups = "short")
    @CassandraVersion(major = 3.0)
    public void should_allow_multiple_indexes_on_map_column() {
        String createEntriesIndex = String.format("CREATE INDEX map_all_entries_index ON %s.indexing (entries(map_all));", keyspace);
        session.execute(createEntriesIndex);
        String createKeysIndex = String.format("CREATE INDEX map_all_keys_index ON %s.indexing (keys(map_all));", keyspace);
        session.execute(createKeysIndex);
        String createValuesIndex = String.format("CREATE INDEX map_all_values_index ON %s.indexing (values(map_all));", keyspace);
        session.execute(createValuesIndex);

        ColumnMetadata column = getColumn("map_all");
        TableMetadata table = (TableMetadata) column.getParent();

        assertThat(getIndex("map_all_entries_index"))
                .hasParent(table)
                .asCqlQuery(createEntriesIndex);

        assertThat(getIndex("map_all_keys_index"))
                .hasParent(table)
                .asCqlQuery(createKeysIndex);

        assertThat(getIndex("map_all_values_index"))
                .hasParent(table)
                .asCqlQuery(createValuesIndex);
    }

    @Test(
            groups = "short",
            description = "This test case builds a ColumnMetadata object programmatically to test custom indices with pre-3.0 layout,"
                    + "otherwise, it would require deploying an actual custom index class into the C* test cluster")
    public void should_parse_legacy_custom_index_options() {
        TableMetadata table = getTable("indexing");
        List<ByteBuffer> columnData = ImmutableList.of(
                wrap("text_column"), // column name
                wrap(0), // component index
                wrap("regular"), // column kind
                wrap("custom_index"), // index name
                wrap("CUSTOM"), // index type
                wrap("org.apache.cassandra.db.marshal.UTF8Type"), // validator
                wrap("{\"foo\" : \"bar\", \"class_name\" : \"dummy.DummyIndex\"}") // index options
        );
        Row columnRow = ArrayBackedRow.fromData(legacyColumnDefs, M3PToken.FACTORY, protocolVersion, columnData);
        Raw columnRaw = Raw.fromRow(columnRow, VersionNumber.parse("2.1"));
        ColumnMetadata column = ColumnMetadata.fromRaw(table, columnRaw, DataType.varchar());
        IndexMetadata index = IndexMetadata.fromLegacy(column, columnRaw);
        assertThat(index)
                .isNotNull()
                .hasName("custom_index")
                .isCustomIndex()
                .hasOption("foo", "bar")
                .hasKind(CUSTOM)
                .asCqlQuery(String.format("CREATE CUSTOM INDEX custom_index ON %s.indexing (text_column) "
                        + "USING 'dummy.DummyIndex' WITH OPTIONS = {'foo' : 'bar'};", keyspace));
    }

    @Test(
            groups = "short",
            description = "This test case builds a ColumnMetadata object programmatically to test custom indices with post-3.0 layout,"
                    + "otherwise, it would require deploying an actual custom index class into the C* test cluster")
    public void should_parse_custom_index_options() {
        TableMetadata table = getTable("indexing");
        List<ByteBuffer> indexData = ImmutableList.of(
                wrap("custom_index"), // index name
                wrap("CUSTOM"), // kind
                MAP_CODEC.serialize(ImmutableMap.of(
                        "foo", "bar",
                        IndexMetadata.CUSTOM_INDEX_OPTION_NAME, "dummy.DummyIndex",
                        IndexMetadata.TARGET_OPTION_NAME, "a, b, keys(c)"
                ), protocolVersion) // options
        );
        Row indexRow = ArrayBackedRow.fromData(indexColumnDefs, M3PToken.FACTORY, protocolVersion, indexData);
        IndexMetadata index = IndexMetadata.fromRow(table, indexRow);
        assertThat(index)
                .isNotNull()
                .hasName("custom_index")
                .isCustomIndex()
                .hasOption("foo", "bar")
                .hasTarget("a, b, keys(c)")
                .hasKind(CUSTOM)
                .asCqlQuery(String.format("CREATE CUSTOM INDEX custom_index ON %s.indexing (a, b, keys(c)) "
                        + "USING 'dummy.DummyIndex' WITH OPTIONS = {'foo' : 'bar'};", keyspace));
    }

    /**
     * Validates a special case where a 'KEYS' index was created using thrift.  In this particular case the index lacks
     * index_options, however the index_options value is a 'null' string rather then a null value.
     *
     * @test_category metadata
     * @expected_result Index properly parsed and is present.
     * @jira_ticket JAVA-834
     * @since 2.0.11, 2.1.7
     */
    @Test(groups = "short")
    public void should_parse_with_null_string_index_options() {
        TableMetadata table = getTable("indexing");
        List<ByteBuffer> data = ImmutableList.of(
                wrap("b@706172656e745f70617468"), // column name 'parent_path'
                ByteBuffer.allocate(0), // component index (null)
                wrap("regular"), // kind
                wrap("cfs_archive_parent_path"), // index name
                wrap("KEYS"), // index type
                wrap("org.apache.cassandra.db.marshal.BytesType"), // validator
                wrap("null") // index options
        );
        Row row = ArrayBackedRow.fromData(legacyColumnDefs, M3PToken.FACTORY, cluster.getConfiguration().getProtocolOptions().getProtocolVersion(), data);
        Raw raw = Raw.fromRow(row, VersionNumber.parse("2.1"));
        ColumnMetadata column = ColumnMetadata.fromRaw(table, raw, DataType.blob());
        IndexMetadata index = IndexMetadata.fromLegacy(column, raw);
        assertThat(index)
                .isNotNull()
                .hasName("cfs_archive_parent_path")
                .isNotCustomIndex()
                .hasTarget("\"b@706172656e745f70617468\"")
                .hasKind(KEYS)
                .asCqlQuery(String.format("CREATE INDEX cfs_archive_parent_path ON %s.indexing (\"b@706172656e745f70617468\");", keyspace));
        assertThat(index.getOption(IndexMetadata.INDEX_KEYS_OPTION_NAME)).isNull(); // While the index type is KEYS, since it lacks index_options it does not get considered.
    }

    private static ColumnDefinitions.Definition definition(String name, DataType type) {
        return new ColumnDefinitions.Definition("ks", "table", name, type);
    }

    private static ByteBuffer wrap(String value) {
        return ByteBuffer.wrap(value.getBytes());
    }

    private static ByteBuffer wrap(int number) {
        return ByteBuffer.wrap(Ints.toByteArray(number));
    }

    private ColumnMetadata getColumn(String name) {
        return getColumn(name, true);
    }

    private ColumnMetadata getColumn(String name, boolean fromTable) {
        TableOrView target = fromTable ? getTable("indexing") : getMaterializedView("mv1");
        return target.getColumn(name);
    }

    private IndexMetadata getIndex(String name) {
        return getTable("indexing").getIndex(name);
    }

    private TableMetadata getTable(String name) {
        return cluster.getMetadata().getKeyspace(keyspace).getTable(name);
    }

    private MaterializedViewMetadata getMaterializedView(String name) {
        return cluster.getMetadata().getKeyspace(keyspace).getMaterializedView(name);
    }
}<|MERGE_RESOLUTION|>--- conflicted
+++ resolved
@@ -21,7 +21,6 @@
 import com.google.common.collect.ImmutableList;
 import com.google.common.collect.ImmutableMap;
 import com.google.common.primitives.Ints;
-import org.testng.annotations.BeforeClass;
 import org.testng.annotations.Test;
 
 import java.nio.ByteBuffer;
@@ -34,14 +33,8 @@
 import static com.datastax.driver.core.DataType.*;
 import static com.datastax.driver.core.IndexMetadata.Kind.*;
 
-<<<<<<< HEAD
 @CassandraVersion(major = 1.2)
-public class IndexMetadataTest extends CCMBridge.PerClassSingleNodeCluster {
-=======
-@CassandraVersion(
-        major = 1.2)
 public class IndexMetadataTest extends CCMTestsSupport {
->>>>>>> 9300eb71
 
     /**
      * Column definitions for schema_columns table (legacy pre-3.0 layout).
@@ -70,57 +63,31 @@
     private ProtocolVersion protocolVersion;
 
     @Override
-    @BeforeClass(groups = {"short", "long"})
-    public void beforeClass() {
-        super.beforeClass();
+    public Collection<String> createTestFixtures() {
         protocolVersion = cluster.getConfiguration().getProtocolOptions().getProtocolVersion();
-    }
-
-    @Override
-<<<<<<< HEAD
-    protected Collection<String> getTableDefinitions() {
         ImmutableList.Builder<String> builder = ImmutableList.builder();
         builder.add("CREATE TABLE indexing ("
-                        + "id int,"
-                        + "id2 int,"
-                        + "map_values map<text, int>,"
-                        + "map_keys map<text, int>,"
-                        + "map_entries map<text, int>,"
-                        + "map_all map<text, int>,"
-                        + "text_column text, "
-                        + "\"MixedCaseColumn\" list<text>,"
-                        +
-                        // Frozen collections was introduced only in C* 2.1.3
-                        (cassandraVersion.compareTo(VersionNumber.parse("2.1.3")) >= 0
-                                ?
-                                ", map_full frozen<map<text, int>>,"
-                                        + "set_full frozen<set<text>>,"
-                                        + "list_full frozen<list<text>>,"
-                                :
-                                "")
-                        + "PRIMARY KEY (id, id2));"
-        );
-
-        return builder.build();
-=======
-    public Collection<String> createTestFixtures() {
-        String createTable = "CREATE TABLE indexing ("
-                + "id int primary key,"
+                + "id int,"
+                + "id2 int,"
                 + "map_values map<text, int>,"
                 + "map_keys map<text, int>,"
                 + "map_entries map<text, int>,"
-                + "text_column text"
+                + "map_all map<text, int>,"
+                + "text_column text, "
+                + "\"MixedCaseColumn\" list<text>,"
                 +
                 // Frozen collections was introduced only in C* 2.1.3
                 (ccm.getVersion().compareTo(VersionNumber.parse("2.1.3")) >= 0
                         ?
                         ", map_full frozen<map<text, int>>,"
                                 + "set_full frozen<set<text>>,"
-                                + "list_full frozen<list<text>>);"
+                                + "list_full frozen<list<text>>,"
                         :
-                        ")");
-        return ImmutableList.of(createTable);
->>>>>>> 9300eb71
+                        "")
+                + "PRIMARY KEY (id, id2));"
+        );
+
+        return builder.build();
     }
 
     @Test(groups = "short")
@@ -143,7 +110,7 @@
     @CassandraVersion(major = 2.1, description = "index names with quoted identifiers and collection indexes not supported until 2.1")
     public void should_create_metadata_for_values_index_on_mixed_case_column() {
         // 3.0 assumes the 'values' keyword if index on a collection
-        String createValuesIndex = cassandraVersion.getMajor() > 2 ?
+        String createValuesIndex = ccm.getVersion().getMajor() > 2 ?
                 String.format("CREATE INDEX \"MixedCaseIndex\" ON %s.indexing (values(\"MixedCaseColumn\"));", keyspace) :
                 String.format("CREATE INDEX \"MixedCaseIndex\" ON %s.indexing (\"MixedCaseColumn\");", keyspace);
         session.execute(createValuesIndex);
@@ -153,7 +120,7 @@
                 .hasName("MixedCaseIndex")
                 .hasParent((TableMetadata) column.getParent())
                 .isNotCustomIndex()
-                .hasTarget(cassandraVersion.getMajor() > 2 ? "values(\"MixedCaseColumn\")" : "\"MixedCaseColumn\"")
+                .hasTarget(ccm.getVersion().getMajor() > 2 ? "values(\"MixedCaseColumn\")" : "\"MixedCaseColumn\"")
                 .hasKind(COMPOSITES)
                 .asCqlQuery(createValuesIndex);
         assertThat((TableMetadata) column.getParent()).hasIndex(index);
@@ -163,7 +130,7 @@
     @CassandraVersion(major = 2.1)
     public void should_create_metadata_for_index_on_map_values() {
         // 3.0 assumes the 'values' keyword if index on a collection
-        String createValuesIndex = cassandraVersion.getMajor() > 2 ?
+        String createValuesIndex = ccm.getVersion().getMajor() > 2 ?
                 String.format("CREATE INDEX map_values_index ON %s.indexing (values(map_values));", keyspace) :
                 String.format("CREATE INDEX map_values_index ON %s.indexing (map_values);", keyspace);
         session.execute(createValuesIndex);
@@ -173,7 +140,7 @@
                 .hasName("map_values_index")
                 .hasParent((TableMetadata) column.getParent())
                 .isNotCustomIndex()
-                .hasTarget(cassandraVersion.getMajor() > 2 ? "values(map_values)" : "map_values")
+                .hasTarget(ccm.getVersion().getMajor() > 2 ? "values(map_values)" : "map_values")
                 .hasKind(COMPOSITES)
                 .asCqlQuery(createValuesIndex);
         assertThat((TableMetadata) column.getParent()).hasIndex(index);
