--- conflicted
+++ resolved
@@ -82,13 +82,8 @@
     public void refreshTest() throws Throwable {
         // Ugly
         Host[] hosts = new Host[2];
-<<<<<<< HEAD
-        for (Host h : cluster.getMetadata().getAllHosts()) {
-            if (h.getAddress().equals(ccm.addressOfNode(1).getAddress()))
-=======
         for (Host h : cluster().getMetadata().getAllHosts()) {
-            if (h.getAddress().equals(InetAddress.getByName(TestUtils.IP_PREFIX + '1')))
->>>>>>> 1d3aa2fb
+            if (h.getAddress().equals(ccm().addressOfNode(1).getAddress()))
                 hosts[0] = h;
             else
                 hosts[1] = h;
